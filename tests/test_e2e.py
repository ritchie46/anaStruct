import numpy as np
from pytest import approx, raises
from anastruct import LoadCase, LoadCombination, SystemElements
from .utils import pspec_context
from .fixtures.e2e_fixtures import *

"""
NOTE: Several tests in this file validate that the correct numerical engineering results
occur in specific tested scenarios. These results are thereby validated against analytical
results for the same scenarios (which comes from engineering theory). Rather than comment
every single occurrence of every engineering variable, the following general definitions
apply to any tests in which these occur:
- L = total member length (typically in metres)
- l = length of individual member span
- w = peak distributed load magnitude (typically in kN/m)
- W = total distributed load (often w * l, typically in kN)
- P = concentrated / point load magnitude (typically in kN)
- a = location of concentrated / point load from left end
- b = location of concentrated / point load from right end of
- EI = bending stiffness (typically in kN*m^2)
- EA = axial stiffness (typically in kN*m/m)
"""


def describe_end_to_end_tests():
    @pspec_context("End-to-End Tests (i.e. original unittest tests)")
    def describe():
        pass

    def context_example_1():
        @pspec_context("Example 1")
        def describe():
            pass

        system = SystemElements()
        system.add_element(location=[[0, 0], [3, 4]], EA=5e9, EI=8000)
        system.add_element(location=[[3, 4], [8, 4]], EA=5e9, EI=4000)
        system.q_load(element_id=2, q=-10)
        system.add_support_hinged(node_id=1)
        system.add_support_fixed(node_id=3)

        def it_results_in_correct_solution():
            sol = np.fromstring(
                """0.00000000e+00   0.00000000e+00   1.30206878e-03   1.99999732e-08
            5.24999402e-08  -2.60416607e-03   0.00000000e+00   0.00000000e+00
            0.00000000e+00""",
                float,
                sep=" ",
            )
            assert system.solve() == approx(sol)

    def context_example_2():
        @pspec_context("Example 2")
        def describe():
            pass

        system = SystemElements()
        system.add_truss_element(location=[[0, 0], [0, 5]], EA=5000)
        system.add_truss_element(location=[[0, 5], [5, 5]], EA=5000)
        system.add_truss_element(location=[[5, 5], [5, 0]], EA=5000)
        system.add_truss_element(location=[[0, 0], [5, 5]], EA=5000 * np.sqrt(2))
        system.add_support_hinged(node_id=1)
        system.add_support_hinged(node_id=4)
        system.point_load(Fx=10, node_id=2)

        def it_results_in_correct_solution():
            sol = np.fromstring(
                """0.00000000e+00   0.00000000e+00  -7.50739186e-03   4.00000000e-02
            2.44055338e-18  -4.95028396e-03   3.00000000e-02   1.00000000e-02
            -2.69147231e-03   0.00000000e+00   0.00000000e+00  -7.65426385e-03""",
                float,
                sep=" ",
            )
            assert system.solve() == approx(sol)

    def context_example_3():
        @pspec_context("Example 3")
        def describe():
            pass

        system = SystemElements()
        system.add_element(location=[[0, 0], [0, 5]], EA=15000, EI=5000)
        system.add_element(location=[[0, 5], [5, 5]], EA=15000, EI=5000)
        system.add_element(location=[[5, 5], [5, 0]], EA=15000, EI=5000)
        system.add_support_fixed(node_id=1)
        system.add_support_spring(node_id=4, translation=3, k=4000)
        system.point_load(Fx=30, node_id=2)
        system.q_load(q=-10, element_id=2)
        system.solve()

        def it_results_in_correct_solution():
            sol = np.fromstring(
                """0.          0.          0.          0.06264607  0.00379285 -0.0128231
            0.0575402   0.01287382 -0.00216051  0.          0.         -0.0080909""",
                float,
                sep=" ",
            )
            assert system.solve() == approx(sol)

        def it_results_in_correct_node_3_displacements():
            assert system.get_node_displacements(3)["ux"] == approx(0.0575402011335)
            assert system.get_node_displacements(3)["uy"] == approx(-0.0128738197933)
            assert system.get_node_displacements(3)["phi_y"] == approx(0.0021605118130)

    def context_example_4():
        @pspec_context("Example 4")
        def describe():
            pass

        system = SystemElements()
        system.add_element(location=[[0, 0], [5, 0]], EA=5e9, EI=8000, spring={2: 0})
        system.add_element(location=[[5, 0], [5, 5]], EA=5e9, EI=4000)
        system.moment_load(Ty=10, node_id=3)
        system.add_support_hinged(node_id=1)
        system.add_support_hinged(node_id=3)

        def it_results_in_correct_solution():
            sol = np.fromstring(
                """0.00000000e+00  0.00000000e+00  1.46957616e-25  2.00000000e-09
            -7.34788079e-25  0.00000000e+00  0.00000000e+00  0.00000000e+00
            3.12500040e-03""",
                float,
                sep=" ",
            )
            assert system.solve() == approx(sol)

    def context_example_5():
        @pspec_context("Example 5")
        def describe():
            pass

        system = SystemElements()
        system.add_element(location=[[0, 0], [5, 0]], EA=5e9, EI=8000)
        system.add_element(location=[[5, 0], [5, -5]], EA=5e9, EI=4000)
        system.moment_load(Ty=10, node_id=3)
        system.add_support_hinged(node_id=1)
        system.add_support_hinged(node_id=3)

        def it_results_in_correct_solution():
            sol = np.fromstring(
                """0.00000000e+00   0.00000000e+00   3.47221978e-04   -2.66666645e-09
            6.66666453e-10  -6.94444356e-04   0.00000000e+00   0.00000000e+00
            3.47222298e-03""",
                float,
                sep=" ",
            )
            assert system.solve() == approx(sol)

    def context_example_6_fixed_hinge():
        @pspec_context(
            "Example 6: Test the primary force vector when applying a q_load at a hinged element."
        )
        def describe():
            pass

        system = SystemElements()
        system.add_element([[0, 0], [7, 0]], spring={2: 0})
        system.add_element([7.1, 0])
        system.add_support_fixed([1, 3])
        system.q_load(-10, 1)
        system.solve()

        def it_results_in_correct_in_correct_moment_at_support():
            assert system.get_node_results_system(1)["Ty"] == approx(-61.25, rel=1e-3)

    def context_example_7_rotational_spring():
        @pspec_context("Example 7: Test the rotational springs")
        def describe():
            pass

        def it_results_in_correct_solution(SS_7):
            sol = np.fromstring(
                """0.          0.          0.          0.          0.23558645 -0.09665875
            0.          0.          0.06433688""",
                float,
                sep=" ",
            )
            assert np.allclose(SS_7.solve(), sol)

    def context_example_8_rotational_spring():
        @pspec_context("Example 8: Test the plastic hinges")
        def describe():
            pass

        def it_results_in_correct_total_displacement(SS_8):
            SS_8.solve()
            u4 = (
                SS_8.get_node_displacements(4)["uy"] ** 2
                + SS_8.get_node_displacements(4)["ux"] ** 2
            ) ** 0.5 * 1000
            assert u4 == approx(106.45829880642854)

    def context_example_11():
        @pspec_context("Example 11")
        def describe():
            pass

        def it_results_in_correct_axial_loads(SS_11):
            SS_11.solve()
            assert SS_11.element_map[1].N_1 == approx(27.8833333333)
            assert SS_11.element_map[1].N_2 == approx(17.8833333333)
            assert SS_11.get_element_results(1)["length"] == approx(5.3851647)

    def context_example_12():
        @pspec_context(
            "Example 12: Moment loads, with system nodes having 0 moment loads"
        )
        def describe():
            pass

        def it_results_in_correct_moment_loads(SS_12):
            SS_12.solve()
            assert SS_12.get_node_results_system(1)["Ty"] == approx(6.66667)
            assert SS_12.get_node_results_system(2)["Ty"] == approx(0)
            assert SS_12.get_node_results_system(3)["Ty"] == approx(0)
            assert SS_12.get_node_results_system(4)["Ty"] == approx(-6.66667)

    def context_example_13():
        @pspec_context("Example 13: X-axis loads, with system nodes having 0 Fx loads")
        def describe():
            pass

        def it_results_in_correct_moment_loads(SS_13):
            SS_13.solve()
            assert SS_13.get_node_results_system(1)["Fx"] == approx(6.66667)
            assert SS_13.get_node_results_system(2)["Fx"] == approx(0)
            assert SS_13.get_node_results_system(3)["Fx"] == approx(0)
            assert SS_13.get_node_results_system(4)["Fx"] == approx(-6.66667)

    def context_example_14():
        @pspec_context("Example 14: Tests dead load and parallel load on axis.")
        def describe():
            pass

        def it_results_in_correct_axial_loads(SS_14):
            SS_14.solve()
            assert SS_14.get_node_results_system(1)["Fx"] == approx(-5.18545)
            assert SS_14.get_node_results_system(2)["Fx"] == approx(0)
            assert SS_14.get_node_results_system(3)["Fx"] == approx(0)
            assert SS_14.get_node_results_system(4)["Fx"] == approx(0)
            assert SS_14.get_node_results_system(5)["Fx"] == approx(5.18545)

    def context_example_15():
        @pspec_context("Example 15: Tests dead load and parallel load on axis.")
        def describe():
            pass

        def it_results_in_correct_axial_loads(SS_15):
            SS_15.solve()
            assert SS_15.get_node_results_system(1)["Fx"] == approx(-9.41394)
            assert SS_15.get_node_results_system(2)["Fx"] == approx(0)
            assert SS_15.get_node_results_system(3)["Fx"] == approx(0)
            assert SS_15.get_node_results_system(4)["Fx"] == approx(0)
            assert SS_15.get_node_results_system(5)["Fx"] == approx(9.41394)

    def context_example_16():
        @pspec_context("Example 16: Tests parallel load on axis.")
        def describe():
            pass

        def it_results_in_correct_axial_loads(SS_16):
            SS_16.solve()
            assert SS_16.get_node_results_system(1)["Fx"] == approx(5.65685)
            assert SS_16.get_node_results_system(2)["Fx"] == approx(0)
            assert SS_16.get_node_results_system(3)["Fx"] == approx(0)
            assert SS_16.get_node_results_system(4)["Fx"] == approx(0)
            assert SS_16.get_node_results_system(5)["Fx"] == approx(5.65685)

    def context_example_18():
        @pspec_context("Example 18: Buckling factor")
        def describe():
            pass

        def it_results_in_correct_buckling_factor(SS_18):
            SS_18.solve(geometrical_non_linear=True)
            assert SS_18.buckling_factor == approx(600)

    def context_example_19():
        @pspec_context("Example 19: Numerical displacement averaging")
        def describe():
            pass

        def it_results_in_correct_deflections(SS_19):
            SS_19.solve()
            assert [el.deflection.max() for el in SS_19.element_map.values()] == approx(
                [0.10211865035814169, 0.10211865035814176]
            )

    def context_example_20():
        @pspec_context("Example 20: Inserting a node")
        def describe():
            pass

        def it_successfully_inserts_node(SS_20):
            x, y = SS_20.show_structure(values_only=True)
            assert x == approx(np.array([0.0, 3.0, 3.0, 5.0, 5.0, 10.0]))
            assert y == approx(np.array([0.0, 0.0, 0.0, 5.0, 5.0, 0.0]))

    def context_find_node_id():
        @pspec_context("find_node_id() function using Example 8")
        def describe():
            pass

        def it_finds_the_node_ids(SS_8):
            assert SS_8.find_node_id([4, 4]) == 6
            assert SS_8.find_node_id([3, -3]) is None

    def context_add_multiple_elements():
        @pspec_context("add_multiple_elements() function")
        def describe():
            pass

        system = SystemElements()
        system.add_multiple_elements([[0, 0], [10, 10]], n=5)

        def it_adds_multiple_elements():
            node_x_locations = [x.vertex.x for x in system.node_map.values()]
            assert node_x_locations == [0, 2.0, 4.0, 6.0, 8.0, 10]

    def context_no_forces_assertion():
        @pspec_context("Assertion error when no forces are entered")
        def describe():
            pass

        system = SystemElements()
        system.add_element([0, 10])

        def it_raises_an_error_with_no_forces():
            with raises(AssertionError):
                system.solve()

    def context_inclined_horizontal_rollers():
        @pspec_context("Inclined rollers are equal to horizontal rollers")
        def describe():
            pass

        system = SystemElements()
        x = [0, 1, 2]
        y = [0, 1, 0]
        system.add_element_grid(x, y)
        system.add_support_hinged(1)
        system.add_support_roll(3, "x")
        system.point_load(2, Fy=-100)
        system.solve()
        u1 = system.get_node_results_system(3)

        system = SystemElements()
        system.add_element_grid(x, y)
        system.add_support_hinged(1)
        system.add_support_roll(3, angle=0)
        system.point_load(2, Fy=-100)
        system.solve()
        u2 = system.get_node_results_system(3)

        def it_results_in_same_forces():
            assert u1["Fx"] == approx(u2["Fx"])
            assert u1["Fy"] == approx(u2["Fy"])
            assert u1["Ty"] == approx(u2["Ty"])

    def context_inclined_roller_reactions():
        @pspec_context("Inclined roller forces are calculated correctly")
        def describe():
            pass

        system = SystemElements()
        x = [0, 1, 2]
        y = [0, 0, 0]
        system.add_element_grid(x, y)
        system.add_support_hinged(1)
        system.add_support_roll(3, angle=45)
        system.point_load(2, Fy=-100)
        system.solve()

        def it_results_in_correct_reactions():
            assert system.get_node_results_system(3)["Fx"] == approx(50)
            assert system.get_node_results_system(3)["Fy"] == approx(-50)

    def context_inclined_roller_qload():
        @pspec_context("Inclined rollers and q-loads work together")
        def describe():
            pass

        system = SystemElements(EA=356000, EI=1330)
        system.add_element(location=[[0, 0], [10, 0]])
        system.add_support_hinged(node_id=1)
        system.add_support_roll(node_id=-1, angle=45)
        system.q_load(q=-1, element_id=1, direction="element")
        system.solve()

        def it_results_in_correct_reactions_forces():
            assert system.get_node_results_system(1)["Fx"] == approx(-5)
            assert system.get_node_results_system(1)["Fy"] == approx(-5)
            assert system.get_element_results(1)["Nmax"] == approx(-5)
            assert system.get_element_results(1)["Nmin"] == approx(-5)

    def context_deflection_averaging_complex():
        @pspec_context("Deflection averaging test using example 26")
        def describe():
            pass

        def it_results_in_correct_deflections(SS_26):
            SS_26.solve()
            assert [el.deflection.max() for el in SS_26.element_map.values()] == approx(
                [0.012466198717546239, 6.1000892498263e-07]
            )

    def context_single_hinges_in_trusses():
        @pspec_context("Reducing elements in trusses to single hinges only")
        def describe():
            pass

        system = SystemElements(EA=68300, EI=128, mesh=50)
        system.add_element(
            location=[[0.0, 0.0], [2.5, 0.0]],
            g=0,
            spring={1: 0, 2: 0},
        )
        system.add_element(
            location=[[0.0, 0.0], [2.5, 2.0]],
            g=0,
            spring={1: 0, 2: 0},
        )
        system.add_element(
            location=[[2.5, 0.0], [5.0, 0.0]],
            g=0,
            spring={1: 0, 2: 0},
        )
        system.add_element(
            location=[[2.5, 2.0], [2.5, 0.0]],
            g=0,
            spring={1: 0, 2: 0},
        )
        system.add_element(
            location=[[2.5, 2.0], [5.0, 0.0]],
            g=0,
            spring={1: 0, 2: 0},
        )
        system.add_support_hinged(node_id=1)
        system.add_support_hinged(node_id=4)
        system.point_load(Fx=0, Fy=-20.0, node_id=3)
        system.solve()

        def it_results_in_correct_reactions():
            assert system.get_node_results_system(1)["Fx"] == approx(-12.5)
            assert system.get_node_results_system(1)["Fy"] == approx(-10)
            assert system.get_node_results_system(1)["Ty"] == approx(0)
            assert system.get_node_results_system(3)["Ty"] == approx(0)

    def context_multiple_elements_spacing():
        @pspec_context(
            "Tests bug fix for ensuring even spacing of multiple elements "
            + "regardless of any floating point roundoff"
        )
        def describe():
            pass

        system = SystemElements(EI=5e3, EA=1e5)
        system.add_multiple_elements([[0, 0], [10, 0]], 100)
        system.add_support_fixed(1)
        system.point_load(system.id_last_node, Fy=-10)
        system.solve()

        def it_results_in_valid_calculation():
            assert system.get_node_results_system(-1)["uy"] == approx(2 / 3)

    def context_vertical_spring():
        @pspec_context("Test addition of vertical spring supports")
        def describe():
            pass

        system = SystemElements(mesh=250)
        system.add_element(
            location=[(0.0, 0), (10.0, 0)], EA=356000.0, EI=1332.0000000000002
        )
        system.add_support_hinged(node_id=1)
        system.add_support_spring(node_id=2, translation=2, k=50, roll=False)
        system.q_load(q=-1.0, element_id=1, direction="y")
        system.solve()

        def it_results_in_correct_nodal_displacement():
            assert system.get_node_results_system(2)["uy"] == approx(0.1)

    def context_rotational_roller_support():
        @pspec_context("Test addition of roller supports with rotational restraint")
        def describe():
            pass

        system = SystemElements()
        system.add_element(location=[(0, 0), (0, 1)])
        system.add_support_fixed(node_id=1)
        system.add_support_roll(node_id=2, direction="x", rotate=False)
        system.q_load(q=-1000, element_id=1, direction="x")
        system.point_load(node_id=2, Fy=-100)
        system.solve()

        def it_results_in_correct_displacements():
            assert system.get_node_results_system(2)["ux"] == approx(0.00833333)
            assert system.get_node_results_system(2)["uy"] == approx(0)
            assert system.get_node_results_system(2)["phi_y"] == approx(0)

        def it_results_in_correct_reaction():
            assert system.get_node_results_system(2)["Ty"] == approx(166.6667)

    def context_rotational_support():
        @pspec_context("Test addition of rotation-only supports")
        def describe():
            pass

        system = SystemElements()
        system.add_element(location=[(0, 0), (1, 0)])
        system.add_support_fixed(node_id=1)
        system.add_support_rotational(node_id=2)
        system.q_load(q=-1000, element_id=1, direction="y")
        system.point_load(node_id=2, Fx=-100)
        system.solve()

        def it_results_in_correct_displacements():
            assert system.get_node_results_system(2)["ux"] == approx(0.00666667)
            assert system.get_node_results_system(2)["uy"] == approx(0.00833333)
            assert system.get_node_results_system(2)["phi_y"] == approx(0)

        def it_results_in_correct_reaction():
            assert system.get_node_results_system(2)["Ty"] == approx(-166.6667)

    def context_load_cases():
        @pspec_context("Test a trivial load case")
        def describe():
            pass

        system = SystemElements()
        system.add_truss_element(location=[[0, 0], [1000, 0]])
        system.add_truss_element(location=[[0, 0], [500, 500]])
        system.add_truss_element(location=[[500, 500], [1000, 0]])
        system.add_support_hinged(node_id=2)
        system.add_support_roll(node_id=1, direction="x", angle=None)
        lc_dead = LoadCase("dead")
        lc_dead.point_load(node_id=[1], Fx=10)
        combination = LoadCombination("ULS")
        combination.add_load_case(lc_dead, factor=1.4)
        results = combination.solve(system)

        def it_results_in_correct_reactions():
            assert results["dead"].get_node_results_system(1)["Fx"] == approx(0)
            assert results["dead"].get_node_results_system(2)["Fx"] == approx(14)

    def context_perpendicular_trapezoidal_load():
        @pspec_context("Test a complex-loaded system with trapezoidal loads")
        def describe():
            pass

        system = SystemElements()
        system.add_element(location=[(0, 0), (1, 0)])
        system.add_element(location=[(1, 0), (2, 1.5)])
        system.add_support_fixed(node_id=1)
        system.add_support_fixed(node_id=2)
        system.q_load(q=(0.1, 1), element_id=2, direction="element")
        system.point_load(node_id=1, Fx=15)
        system.point_load(node_id=2, Fy=-5)
        system.moment_load(node_id=3, Ty=-7)
        system.solve()

        def it_has_correct_trapezoidal_load():
            assert system.get_element_results(2)["q"][0] == approx(-0.1)
            assert system.get_element_results(2)["q"][1] == approx(-1)

        def it_results_in_correct_reactions():
            assert system.get_node_results_system(1)["Fy"] == approx(0)
            assert system.get_node_results_system(1)["Fx"] == approx(15)
            assert system.get_node_results_system(2)["Fy"] == approx(-4.45)
            assert system.get_node_results_system(2)["Fx"] == approx(-0.825)
            assert system.get_node_results_system(1)["Ty"] == approx(0)
            assert system.get_node_results_system(2)["Ty"] == approx(-5.8625)

    def context_internal_hinge_symmetry():
        @pspec_context("Test bug fix for asymmetric results with internal hinges")
        def describe():
            pass

        system = SystemElements()
        system.add_element(location=[[0, 0], [5, 0]], spring={2: 0})
        system.add_element(location=[[5, 0], [10, 0]])
        system.q_load(element_id=1, q=-9)
        system.q_load(element_id=2, q=-9)
        system.add_support_fixed(node_id=1)
        system.add_support_fixed(node_id=3)
        system.solve()

        def it_results_in_symmetric_reactions():
            assert system.get_node_results_system(1)["Fy"] == approx(
                system.get_node_results_system(3)["Fy"]
            )

        def it_results_in_symmetric_element_demands():
            assert system.get_element_results(1)["Mmax"] == approx(
                system.get_element_results(2)["Mmax"]
            )

    def context_q_and_q_perp_loads():
        @pspec_context("Test addition of simultaneous q and q_perp loads")
        def describe():
            pass

        system = SystemElements()
        system.add_element([2, 2])
        system.add_support_hinged(1)
        system.add_support_hinged(2)
        system.q_load([-2, -2], 1, "element", q_perp=[-1, -1])
        system.solve()

        def it_results_in_correct_reactions():
            assert system.get_node_results_system(1)["Fy"] == approx(-3)
            assert system.get_node_results_system(1)["Fx"] == approx(1)

        def it_results_in_correct_element_demands():
            assert system.get_element_results(1)["Nmax"] == approx(np.sqrt(2))
            assert system.get_element_results(1)["Qmax"] == approx(2 * np.sqrt(2))

    def context_parallel_trapezoidal_load():
        @pspec_context("Test additional of parallel trapezoidal loads")
        def describe():
            pass

        system = SystemElements()
        system.add_element([0, 1])
        system.add_element([0, 2])
        system.add_support_hinged(1)
        system.add_support_roll(3, "y")
        system.q_load([0, -0.5], 1, "y")
        system.q_load([-0.5, -1], 2, "y")
        system.solve()

        def it_results_in_correct_axial_demand_range():
            assert system.get_element_results(2)["Nmin"] == approx(-0.75)
            assert system.get_element_results(2)["Nmax"] == approx(0)

        def it_results_in_correct_reaction():
            assert system.get_node_results_system(1)["Fy"] == approx(-1)

    def context_load_case_example():
        @pspec_context(
            "Test documentation example of load cases from "
            + "https://anastruct.readthedocs.io/en/latest/loadcases.html"
        )
        def describe():
            pass

        system = SystemElements()
        height = 10

        x = np.cumsum([0, 4, 7, 7, 4])
        y = np.zeros(x.shape)
        x = np.append(x, x[::-1])
        y = np.append(y, y + height)

        system.add_element_grid(x, y)
        system.add_element([[0, 0], [0, height]])
        system.add_element([[4, 0], [4, height]])
        system.add_element([[11, 0], [11, height]])
        system.add_element([[18, 0], [18, height]])
        system.add_support_hinged([1, 5])

        lc_wind = LoadCase("wind")
        lc_wind.q_load(q=-1, element_id=[10, 11, 12, 13, 5])
        system.apply_load_case(lc_wind)
        system.remove_loads()

        lc_cables = LoadCase("cables")
        lc_cables.point_load(node_id=[2, 3, 4], Fy=-100)

        combination = LoadCombination("ULS")
        combination.add_load_case(lc_wind, 1.5)
        combination.add_load_case(lc_cables, factor=1.2)
        results = combination.solve(system)

        wind_Qmin = -12.5054911
        wind_Qmax = 2.4945089
        wind_Fx = 37.5
        wind_Fy = -17.0454545
        cables_Qmin = -38.2209899
        cables_Qmax = -38.2209899
        cables_Fx = 66.0413922
        cables_Fy = -180

        def it_results_in_correct_wind_demands_reactions():
            assert wind_Qmin, results["wind"].get_element_results(5)["Qmin"] == approx(
                wind_Qmin
            )
            assert wind_Qmax, results["wind"].get_element_results(5)["Qmax"] == approx(
                wind_Qmax
            )
            assert wind_Fx, results["wind"].get_node_results_system(5)["Fx"] == approx(
                wind_Fx
            )
            assert wind_Fy, results["wind"].get_node_results_system(5)["Fy"] == approx(
                wind_Fy
            )

        def it_results_in_correct_cables_demands_reactions():
            assert cables_Qmin, results["cables"].get_element_results(5)[
                "Qmin"
            ] == approx(cables_Qmin)
            assert cables_Qmax, results["cables"].get_element_results(5)[
                "Qmax"
            ] == approx(cables_Qmax)
            assert cables_Fx, results["cables"].get_node_results_system(5)[
                "Fx"
            ] == approx(cables_Fx)
            assert cables_Fy, results["cables"].get_node_results_system(5)[
                "Fy"
            ] == approx(cables_Fy)

        def it_results_in_correct_combination_demands_reactions():
            assert results["combination"].get_element_results(5)["Qmin"] == approx(
                wind_Qmin + cables_Qmin
            )
            assert results["combination"].get_element_results(5)["Qmax"] == approx(
                wind_Qmax + cables_Qmax
            )
            assert results["combination"].get_node_results_system(5)["Fx"] == approx(
                wind_Fx + cables_Fx
            )
            assert results["combination"].get_node_results_system(5)["Fy"] == approx(
                wind_Fy + cables_Fy
            )


def describe_analytical_validation_tests():
    @pspec_context("Validation tests of results, based upon analytical equations")
    def describe():
        pass

    def context_simply_supported_beam_validation():
        @pspec_context("Simply-supported beam with UDL validation")
        def describe():
            pass

        w = 1
        l = 2
        EI = 10000
        EA = 1000

        system = SystemElements(EI=EI, EA=EA, mesh=10000)
        system.add_element([[0, 0], [l, 0]])
        system.add_support_hinged([1, 2])
        system.q_load(w, element_id=1)
        system.solve()

        def it_results_in_correct_moment_shear():
            assert system.get_element_results(1)["Mmax"] == approx(w * l**2 / 8)
            assert system.get_element_results(1)["Qmax"] == approx(w * l / 2)

        def it_results_in_correct_reactions():
            assert system.get_node_results_system(1)["Fy"] == approx(w * l / 2)
            assert system.get_node_results_system(2)["Fy"] == approx(w * l / 2)

        def it_results_in_correct_deflections():
            assert system.get_element_results(1)["wmax"] == approx(
                -5 * w * l**4 / (384 * EI)
            )

    def context_simply_supported_two_point_loads():
        @pspec_context("Validation tests of results, based upon analytical equations")
        def describe():
            pass

        p = 80
        l = 5
        a = l / 3
        EI = 14000

        system = SystemElements(EI=EI, mesh=10000)
        system.add_element([[0, 0], [a, 0]])
        system.add_element([[a, 0], [2 * a, 0]])
        system.add_element([[2 * a, 0], [l, 0]])
        system.add_support_hinged([1, 4])
        system.point_load(node_id=2, Fy=p)
        system.point_load(node_id=3, Fy=p)
        system.solve()

        def it_results_in_correct_moment_shear():
            assert system.get_element_results(2)["Mmax"] == approx(p * a)
            assert system.get_element_results(1)["Qmax"] == approx(p)

        def it_results_in_correct_reactions():
            assert system.get_node_results_system(1)["Fy"] == approx(p)
            assert system.get_node_results_system(4)["Fy"] == approx(p)

        def it_results_in_correct_deflections():
            assert system.get_node_results_system(3)["uy"] + system.get_element_results(
                2
            )["wmax"] == approx(-((p * a) / (24 * EI)) * (3 * (l**2) - 4 * (a**2)))


def context_simply_supported_beam_point_load_validation():
    @pspec_context("Simply-supported beam with point load at center validation")
    def describe():
        pass

    w = 1
    l = 2
    EI = 10000
    EA = 1000
    p = 1

    system = SystemElements(EI=EI, EA=EA, mesh=10000)
    system.add_element([[0, 0], [l / 2, 0]])
    system.add_element([[l / 2, 0], [l, 0]])
    system.add_support_hinged([1, 3])
    system.point_load(2, Fx=0, Fy=p, rotation=0)
    system.solve()

    def it_results_in_correct_moment_shear():
        assert system.get_element_results(1)["Mmax"] == approx(p * l / 4)
        assert system.get_element_results(1)["Qmax"] == approx(p / 2)

    def it_results_in_correct_reactions():
        assert system.get_node_results_system(1)["Fy"] == approx(p / 2)
        assert system.get_node_results_system(3)["Fy"] == approx(p / 2)

<<<<<<< HEAD
    def it_results_in_correct_deflections():
        assert system.get_node_results_system(2)["uy"] == approx(
            -p * l**3 / (48 * EI)
        )


def context_fixed_ends_beam_point_load_validation():
    @pspec_context("Beam fixed at both ends with concentrated load at center")
    def describe():
        pass

    p = 200
    l = 8
    x = 3
    EI = 23000

    system = SystemElements(EI=EI, mesh=9000)
    system.add_element([[0, 0], [x, 0]])
    system.add_element([[x, 0], [l / 2, 0]])
    system.add_element([[l / 2, 0], [l, 0]])
    system.add_support_fixed([1, 4])
    system.point_load(3, Fx=0, Fy=200, rotation=0)
    system.solve()

    def it_results_in_correct_moment_shear():
        assert system.get_element_results(2)["Mmin"] == approx(p / 8 * (4 * x - l))
        assert system.get_element_results(2)["Qmax"] == approx(p / 2)

    def it_results_in_correct_reactions():
        assert system.get_node_results_system(1)["Fy"] == approx(p / 2)
        assert system.get_node_results_system(4)["Fy"] == approx(p / 2)

    def it_results_in_correct_deflections():
        assert system.get_node_results_system(2)["uy"] == approx(
            -p * x**2 / (48 * EI) * (3 * l - 4 * x)
        )


def context_3_span_continuous_beam_2_UDL_loads_validation():
    @pspec_context(
        "Continuous Beam spanning over three supports with two UDL in the outer spans"
    )
    def describe():
        pass

    w = 70
    l = 5
    EI = 15000

    system = SystemElements(EI=EI, mesh=20000)
    system.add_element([[0, 0], [l, 0]])
    system.add_element([[l, 0], [2 * l, 0]])
    system.add_element([[2 * l, 0], [3 * l, 0]])
    system.add_support_hinged([1, 2, 3, 4])
    system.q_load(w, element_id=1)
    system.q_load(w, element_id=3)
    system.solve()

    def it_results_in_correct_moment_shear():
        assert system.get_element_results(1)["Mmax"] == approx(0.10125 * w * l**2)
        assert system.get_element_results(2)["Mmax"] == approx(-0.050 * w * l**2)
        assert system.get_element_results(1)["Qmin"] == approx(-0.55 * w * l)
        assert system.get_element_results(2)["Qmax"] == approx(0)

    def it_results_in_correct_reactions():
        assert system.get_node_results_system(1)["Fy"] == approx(0.45 * w * l)
        assert system.get_node_results_system(3)["Fy"] == approx(0.55 * w * l)

    def it_results_in_correct_deflections():
        assert system.get_element_results(1)["wmax"] == approx(
            -0.009917469 * w * l**4 / EI
        )
=======
        def it_results_in_correct_deflections():
            assert system.get_node_results_system(2)["uy"] == approx(
                -p * l**3 / (48 * EI)
            )

    def context_fixed1end_simplySupported_UDL_validation():
        @pspec_context(
            "beam fixed at one end and simply supported at the other with UDL"
        )
        def describe():
            pass

        EA = 3420000  # KN.m/m
        EI = 83100  # KN.m^2
        w = 1  # KN/m
        l = 2  # m

        system = SystemElements(EA=EA, EI=EI)
        system.add_element([[0, 0], [l, 0]])
        system.add_support_hinged(1)
        system.add_support_fixed(2)
        system.q_load(w, element_id=1)
        system.solve()

        def it_results_in_correct_reactions():
            assert system.get_node_results_system(1)["Fy"] == approx(3 * w * l / 8)
            assert system.get_node_results_system(2)["Fy"] == approx(5 * w * l / 8)
            assert system.get_node_results_system(2)["Ty"] == approx(-w * (l**2) / 8)

        def it_results_in_correct_deflections():
            assert system.get_element_results(1)["wmax"] == approx(
                -w * (l**4) / (185 * EI), rel=1e-3
            )

    def context_fixed1end_simplySupported_pointLoad_validation():
        @pspec_context(
            "beam fixed at one end and simply supported on other with point load at the middle"
        )
        def describe():
            pass

        EA = 3420000  # KN.m/m
        EI = 83100  # KN.m^2
        p = 1  # KN
        l = 2  # m

        system = SystemElements(EA=EA, EI=EI, mesh=10000)
        system.add_element([[0, 0], [l * (1 / 5) ** 0.5, 0]])
        system.add_element([[l * (1 / 5) ** 0.5, 0], [l / 2, 0]])
        system.add_element([[l / 2, 0], [l, 0]])
        system.add_support_hinged(1)
        system.add_support_fixed(4)
        system.point_load(3, Fx=0, Fy=p, rotation=0)
        system.solve()

        def it_results_in_correct_reactions():
            assert system.get_node_results_system(1)["Fy"] == approx(5 * p / 16)
            assert system.get_node_results_system(4)["Fy"] == approx(11 * p / 16)
            assert system.get_node_results_system(4)["Ty"] == approx(-3 * p * l / 16)

        def it_results_in_correct_deflections():
            assert system.get_node_results_system(2)["uy"] == approx(
                -p * (l**3) / (48 * EI * 5**0.5)
            )

    def context_beam_fixed_on_both_ends_UDL():
        @pspec_context("beam with fixed supports at both ends and UDL")
        def describe():
            pass

        EA = 3420000  # KN.m/m
        EI = 83100  # KN.m^2
        w = 1  # KN/m
        l = 2  # m

        system = SystemElements(EA=EA, EI=EI, mesh=2000)
        system.add_element([[0, 0], [l, 0]])
        system.add_support_fixed([1, 2])
        system.q_load(w, 1)
        system.solve()

        def it_results_in_correct_reactions():
            assert system.get_node_results_system(1)["Fy"] == approx(w * l / 2)
            assert system.get_node_results_system(2)["Fy"] == approx(w * l / 2)
            assert system.get_node_results_system(1)["Ty"] == approx(w * l**2 / 12)
            assert system.get_node_results_system(2)["Ty"] == approx(-w * l**2 / 12)

        def it_results_in_correct_deflections():
            assert system.get_element_results(1)["wmax"] == approx(
                -w * l**4 / (384 * EI)
            )

    def context_cantilever_UDL_validation():
        @pspec_context("Cantilever beam with UDL validation")
        def describe():
            pass

        w = 10
        l = 3
        EI = 10000
        EA = 1000

        system = SystemElements(EI=EI, EA=EA, mesh=100)
        system.add_element([[0, 0], [l, 0]])
        system.add_support_fixed([2])
        system.q_load(w, element_id=1)
        system.solve()

        def it_results_in_correct_moment_shear():
            assert system.get_element_results(1)["Mmin"] == approx(-w * l**2 / 2)
            assert system.get_element_results(1)["Qmin"] == approx(-w * l)

        def it_results_in_correct_reactions():
            assert system.get_node_results_system(2)["Fy"] == approx(w * l)

        def it_results_in_correct_deflections():
            assert system.get_node_results_system(1)["uy"] == approx(
                -w * l**4 / (8 * EI)
            )
>>>>>>> 2ba664f2
<|MERGE_RESOLUTION|>--- conflicted
+++ resolved
@@ -790,111 +790,107 @@
                 2
             )["wmax"] == approx(-((p * a) / (24 * EI)) * (3 * (l**2) - 4 * (a**2)))
 
-
-def context_simply_supported_beam_point_load_validation():
-    @pspec_context("Simply-supported beam with point load at center validation")
-    def describe():
-        pass
-
-    w = 1
-    l = 2
-    EI = 10000
-    EA = 1000
-    p = 1
-
-    system = SystemElements(EI=EI, EA=EA, mesh=10000)
-    system.add_element([[0, 0], [l / 2, 0]])
-    system.add_element([[l / 2, 0], [l, 0]])
-    system.add_support_hinged([1, 3])
-    system.point_load(2, Fx=0, Fy=p, rotation=0)
-    system.solve()
-
-    def it_results_in_correct_moment_shear():
-        assert system.get_element_results(1)["Mmax"] == approx(p * l / 4)
-        assert system.get_element_results(1)["Qmax"] == approx(p / 2)
-
-    def it_results_in_correct_reactions():
-        assert system.get_node_results_system(1)["Fy"] == approx(p / 2)
-        assert system.get_node_results_system(3)["Fy"] == approx(p / 2)
-
-<<<<<<< HEAD
-    def it_results_in_correct_deflections():
-        assert system.get_node_results_system(2)["uy"] == approx(
-            -p * l**3 / (48 * EI)
-        )
-
-
-def context_fixed_ends_beam_point_load_validation():
-    @pspec_context("Beam fixed at both ends with concentrated load at center")
-    def describe():
-        pass
-
-    p = 200
-    l = 8
-    x = 3
-    EI = 23000
-
-    system = SystemElements(EI=EI, mesh=9000)
-    system.add_element([[0, 0], [x, 0]])
-    system.add_element([[x, 0], [l / 2, 0]])
-    system.add_element([[l / 2, 0], [l, 0]])
-    system.add_support_fixed([1, 4])
-    system.point_load(3, Fx=0, Fy=200, rotation=0)
-    system.solve()
-
-    def it_results_in_correct_moment_shear():
-        assert system.get_element_results(2)["Mmin"] == approx(p / 8 * (4 * x - l))
-        assert system.get_element_results(2)["Qmax"] == approx(p / 2)
-
-    def it_results_in_correct_reactions():
-        assert system.get_node_results_system(1)["Fy"] == approx(p / 2)
-        assert system.get_node_results_system(4)["Fy"] == approx(p / 2)
-
-    def it_results_in_correct_deflections():
-        assert system.get_node_results_system(2)["uy"] == approx(
-            -p * x**2 / (48 * EI) * (3 * l - 4 * x)
-        )
-
-
-def context_3_span_continuous_beam_2_UDL_loads_validation():
-    @pspec_context(
-        "Continuous Beam spanning over three supports with two UDL in the outer spans"
-    )
-    def describe():
-        pass
-
-    w = 70
-    l = 5
-    EI = 15000
-
-    system = SystemElements(EI=EI, mesh=20000)
-    system.add_element([[0, 0], [l, 0]])
-    system.add_element([[l, 0], [2 * l, 0]])
-    system.add_element([[2 * l, 0], [3 * l, 0]])
-    system.add_support_hinged([1, 2, 3, 4])
-    system.q_load(w, element_id=1)
-    system.q_load(w, element_id=3)
-    system.solve()
-
-    def it_results_in_correct_moment_shear():
-        assert system.get_element_results(1)["Mmax"] == approx(0.10125 * w * l**2)
-        assert system.get_element_results(2)["Mmax"] == approx(-0.050 * w * l**2)
-        assert system.get_element_results(1)["Qmin"] == approx(-0.55 * w * l)
-        assert system.get_element_results(2)["Qmax"] == approx(0)
-
-    def it_results_in_correct_reactions():
-        assert system.get_node_results_system(1)["Fy"] == approx(0.45 * w * l)
-        assert system.get_node_results_system(3)["Fy"] == approx(0.55 * w * l)
-
-    def it_results_in_correct_deflections():
-        assert system.get_element_results(1)["wmax"] == approx(
-            -0.009917469 * w * l**4 / EI
-        )
-=======
+    def context_simply_supported_beam_point_load_validation():
+        @pspec_context("Simply-supported beam with point load at center validation")
+        def describe():
+            pass
+
+        w = 1
+        l = 2
+        EI = 10000
+        EA = 1000
+        p = 1
+
+        system = SystemElements(EI=EI, EA=EA, mesh=10000)
+        system.add_element([[0, 0], [l / 2, 0]])
+        system.add_element([[l / 2, 0], [l, 0]])
+        system.add_support_hinged([1, 3])
+        system.point_load(2, Fx=0, Fy=p, rotation=0)
+        system.solve()
+
+        def it_results_in_correct_moment_shear():
+            assert system.get_element_results(1)["Mmax"] == approx(p * l / 4)
+            assert system.get_element_results(1)["Qmax"] == approx(p / 2)
+
+        def it_results_in_correct_reactions():
+            assert system.get_node_results_system(1)["Fy"] == approx(p / 2)
+            assert system.get_node_results_system(3)["Fy"] == approx(p / 2)
+
         def it_results_in_correct_deflections():
             assert system.get_node_results_system(2)["uy"] == approx(
                 -p * l**3 / (48 * EI)
             )
+
+    def context_fixed_ends_beam_point_load_validation():
+        @pspec_context("Beam fixed at both ends with concentrated load at center")
+        def describe():
+            pass
+
+        p = 200
+        l = 8
+        x = 3
+        EI = 23000
+
+        system = SystemElements(EI=EI, mesh=9000)
+        system.add_element([[0, 0], [x, 0]])
+        system.add_element([[x, 0], [l / 2, 0]])
+        system.add_element([[l / 2, 0], [l, 0]])
+        system.add_support_fixed([1, 4])
+        system.point_load(3, Fx=0, Fy=200, rotation=0)
+        system.solve()
+
+        def it_results_in_correct_moment_shear():
+            assert system.get_element_results(2)["Mmin"] == approx(p / 8 * (4 * x - l))
+            assert system.get_element_results(2)["Qmax"] == approx(p / 2)
+
+        def it_results_in_correct_reactions():
+            assert system.get_node_results_system(1)["Fy"] == approx(p / 2)
+            assert system.get_node_results_system(4)["Fy"] == approx(p / 2)
+
+        def it_results_in_correct_deflections():
+            assert system.get_node_results_system(2)["uy"] == approx(
+                -p * x**2 / (48 * EI) * (3 * l - 4 * x)
+            )
+
+    def context_3_span_continuous_beam_2_UDL_loads_validation():
+        @pspec_context(
+            "Continuous Beam spanning over three supports with two UDL in the outer spans"
+        )
+        def describe():
+            pass
+
+        w = 70
+        l = 5
+        EI = 15000
+
+        system = SystemElements(EI=EI, mesh=20000)
+        system.add_element([[0, 0], [l, 0]])
+        system.add_element([[l, 0], [2 * l, 0]])
+        system.add_element([[2 * l, 0], [3 * l, 0]])
+        system.add_support_hinged([1, 2, 3, 4])
+        system.q_load(w, element_id=1)
+        system.q_load(w, element_id=3)
+        system.solve()
+
+        def it_results_in_correct_moment_shear():
+            assert system.get_element_results(1)["Mmax"] == approx(0.10125 * w * l**2)
+            assert system.get_element_results(2)["Mmax"] == approx(-0.050 * w * l**2)
+            assert system.get_element_results(1)["Qmin"] == approx(-0.55 * w * l)
+            assert system.get_element_results(2)["Qmax"] == approx(0)
+
+        def it_results_in_correct_reactions():
+            assert system.get_node_results_system(1)["Fy"] == approx(0.45 * w * l)
+            assert system.get_node_results_system(3)["Fy"] == approx(0.55 * w * l)
+
+        def it_results_in_correct_deflections():
+            assert system.get_element_results(1)["wmax"] == approx(
+                -0.009917469 * w * l**4 / EI
+            )
+
+            def it_results_in_correct_deflections():
+                assert system.get_node_results_system(2)["uy"] == approx(
+                    -p * l**3 / (48 * EI)
+                )
 
     def context_fixed1end_simplySupported_UDL_validation():
         @pspec_context(
@@ -1009,5 +1005,4 @@
         def it_results_in_correct_deflections():
             assert system.get_node_results_system(1)["uy"] == approx(
                 -w * l**4 / (8 * EI)
-            )
->>>>>>> 2ba664f2
+            )