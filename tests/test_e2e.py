--- conflicted
+++ resolved
@@ -821,7 +821,6 @@
                 -p * l**3 / (48 * EI)
             )
 
-<<<<<<< HEAD
     def context_fixed1end_simplySupported_UDL_validation():
         @pspec_context(
             "beam fixed at one end and simply supported at the other with UDL"
@@ -907,7 +906,7 @@
         def it_results_in_correct_deflections():
             assert system.get_element_results(1)["wmax"] == approx(
                 -w * l**4 / (384 * EI)
-=======
+
     def context_cantilever_UDL_validation():
         @pspec_context("Cantilever beam with UDL validation")
         def describe():
@@ -934,5 +933,4 @@
         def it_results_in_correct_deflections():
             assert system.get_node_results_system(1)["uy"] == approx(
                 -w * l**4 / (8 * EI)
->>>>>>> a85cfa2d
             )