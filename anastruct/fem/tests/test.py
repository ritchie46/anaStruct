--- conflicted
+++ resolved
@@ -428,7 +428,6 @@
         self.assertAlmostEqual(0, results["dead"].get_node_results_system(1)["Fx"])
         self.assertAlmostEqual(14, results["dead"].get_node_results_system(2)["Fx"])
 
-<<<<<<< HEAD
     def test_perpendicular_trapezoidal_load(self):
         ss = se.SystemElements()
         ss.add_element(location=[(0, 0), (1, 0)])
@@ -448,7 +447,7 @@
         self.assertAlmostEqual(-0.825, ss.get_node_results_system(2)["Fx"])
         self.assertAlmostEqual(0, ss.get_node_results_system(1)["Ty"])
         self.assertAlmostEqual(-5.8625, ss.get_node_results_system(2)["Ty"])
-=======
+
     def test_internal_hinge_symmetry(self):
         ss = se.SystemElements()
         ss.add_element(location=[[0, 0], [5, 0]], spring={2: 0})
@@ -464,7 +463,6 @@
         self.assertAlmostEqual(
             ss.get_element_results(1)["Mmax"], ss.get_element_results(2)["Mmax"]
         )
->>>>>>> f078e48a
 
 
 if __name__ == "__main__":
