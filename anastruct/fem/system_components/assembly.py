--- conflicted
+++ resolved
@@ -59,7 +59,6 @@
     for element_id in system.loads_dead_load:
         element = system.element_map[element_id]
         if element.q_load is None and element.dead_load == 0:
-<<<<<<< HEAD
             continue
 
         qi_perpendicular = element.all_q_load[0]
@@ -72,15 +71,6 @@
             apply_parallel_q_load(system, element)
         if q_perpendicular == 0 and qi_perpendicular == 0:
             continue
-=======
-            continue
-
-        q_perpendicular = element.all_q_load
-        if not (math.isclose(element.q_load + element.dead_load, q_perpendicular)):
-            apply_parallel_q_load(system, element)
-        if q_perpendicular == 0:
-            continue
->>>>>>> f078e48a
 
         kl = element.constitutive_matrix[1][1] * 1e6
         kr = element.constitutive_matrix[2][2] * 1e6
@@ -306,8 +296,6 @@
 
     for node in system.supports_rotational:
         set_displacement_vector(system, [(node.id, 3)])
-<<<<<<< HEAD
-=======
 
     for node in system.internal_hinges:
         set_displacement_vector(system, [(node.id, 3)])
@@ -316,7 +304,6 @@
                 el.EA, el.EI, el.l, el.springs, el.node_1.hinge, el.node_2.hinge
             )
             el.compile_stiffness_matrix()
->>>>>>> f078e48a
 
     for node in system.supports_fixed:
         set_displacement_vector(system, [(node.id, 1), (node.id, 2), (node.id, 3)])
