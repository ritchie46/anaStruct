name: Python tests

on: [push]

jobs:
  min_build:
    name: Run Code Checks and Tests with Minimum Dependencies
    runs-on: "ubuntu-latest"
    strategy:
      matrix:
<<<<<<< HEAD
        python-version: ["3.7"]
=======
        python-version: ["3.8", "3.9", "3.10", "3.11"]

>>>>>>> e5759a6b
    steps:
      - uses: actions/checkout@v2
      - name: Set up Python ${{ matrix.python-version }}
        uses: actions/setup-python@v2
        with:
          python-version: ${{ matrix.python-version }}
      - name: Install dependencies
        run: |
          python -m pip install --upgrade pip
          pip install -r requirements.txt
          pip install -r plot_requirements.txt
          pip install -r test_requirements.txt
      - name: Run linting check with pylint
        run: |
          pylint --rcfile .pylintrc ./anastruct
      - name: Run formatting checks with black
        run: |
          black --check .
      - name: Run type checks with mypy
        run: |
          mypy
      - name: Run FEM tests with unittest
        run: |
          python setup.py install
          python ./anastruct/fem/tests/test.py
  build:
    name: Run FEM Testing Suite with Most Recent Dependencies
    runs-on: ubuntu-latest
    strategy:
      max-parallel: 3
      matrix:
        python-version: ["3.7", "3.8", "3.9", "3.10", "3.11"]

    steps:
      - uses: actions/checkout@v2
      - name: Set up Python ${{ matrix.python-version }}
        uses: actions/setup-python@v2
        with:
          python-version: ${{ matrix.python-version }}
      - name: Install dependencies
        run: |
          python -m pip install --upgrade pip
          pip install -r dev_requirements.txt
          pip install -r test_requirements.txt

      - name: Run FEM tests with unittest
        run: |
          python setup.py install
          python ./anastruct/fem/tests/test.py
  <|MERGE_RESOLUTION|>--- conflicted
+++ resolved
@@ -8,12 +8,7 @@
     runs-on: "ubuntu-latest"
     strategy:
       matrix:
-<<<<<<< HEAD
-        python-version: ["3.7"]
-=======
-        python-version: ["3.8", "3.9", "3.10", "3.11"]
-
->>>>>>> e5759a6b
+        python-version: ["3.8"]
     steps:
       - uses: actions/checkout@v2
       - name: Set up Python ${{ matrix.python-version }}
@@ -45,7 +40,7 @@
     strategy:
       max-parallel: 3
       matrix:
-        python-version: ["3.7", "3.8", "3.9", "3.10", "3.11"]
+        python-version: ["3.8", "3.9", "3.10", "3.11"]
 
     steps:
       - uses: actions/checkout@v2
